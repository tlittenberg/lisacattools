### Fix numpy warnings (HEAD -> refactoring)
>Tue, 9 Mar 2021 23:19:38 +0100

>Author: Jean-Christophe Malapert (jean-christophe.malapert@cnes.fr)

>Commiter: Jean-Christophe Malapert (jean-christophe.malapert@cnes.fr)




<<<<<<< HEAD
### Remove push all from Makefile
=======
### Remove push all from Makefile (origin/refactoring)
>>>>>>> bce97b57
>Fri, 26 Feb 2021 11:58:41 +0100

>Author: Jean-Christophe Malapert (jean-christophe.malapert@cnes.fr)

>Commiter: Jean-Christophe Malapert (jean-christophe.malapert@cnes.fr)




### Improve makefile and doc generation
>Fri, 26 Feb 2021 11:57:10 +0100

>Author: Jean-Christophe Malapert (jean-christophe.malapert@cnes.fr)

>Commiter: Jean-Christophe Malapert (jean-christophe.malapert@cnes.fr)




### Add submodule for github
>Fri, 26 Feb 2021 11:22:56 +0100

>Author: Jean-Christophe Malapert (jean-christophe.malapert@cnes.fr)

>Commiter: Jean-Christophe Malapert (jean-christophe.malapert@cnes.fr)




### Add directory for gh-pages
>Fri, 26 Feb 2021 10:00:25 +0100

>Author: Jean-Christophe Malapert (jean-christophe.malapert@cnes.fr)

>Commiter: Jean-Christophe Malapert (jean-christophe.malapert@cnes.fr)




### Update .gitignore
>Fri, 26 Feb 2021 07:11:34 +0100

>Author: Jean-Christophe Malapert (jean-christophe.malapert@cnes.fr)

>Commiter: Jean-Christophe Malapert (jean-christophe.malapert@cnes.fr)




### Update docs with gallery, coverage report and tests report
>Fri, 26 Feb 2021 07:10:46 +0100

>Author: Jean-Christophe Malapert (jean-christophe.malapert@cnes.fr)

>Commiter: Jean-Christophe Malapert (jean-christophe.malapert@cnes.fr)




### Add tests
>Fri, 26 Feb 2021 07:09:13 +0100

>Author: Jean-Christophe Malapert (jean-christophe.malapert@cnes.fr)

>Commiter: Jean-Christophe Malapert (jean-christophe.malapert@cnes.fr)




### refactor the code to take into account the different structures of the file formats. Using a plugin approach
>Fri, 26 Feb 2021 07:00:10 +0100

>Author: Jean-Christophe Malapert (jean-christophe.malapert@cnes.fr)

>Commiter: Jean-Christophe Malapert (jean-christophe.malapert@cnes.fr)




### Add log configuration in the package during the distribution to avoid warnings
>Fri, 26 Feb 2021 06:57:59 +0100

>Author: Jean-Christophe Malapert (jean-christophe.malapert@cnes.fr)

>Commiter: Jean-Christophe Malapert (jean-christophe.malapert@cnes.fr)




### Add dependencies in setup.py
>Thu, 18 Feb 2021 14:14:21 +0100

>Author: Jean-Christophe Malapert (jean-christophe.malapert@cnes.fr)

>Commiter: Jean-Christophe Malapert (jean-christophe.malapert@cnes.fr)




### Change requirements to requirements.txt
>Thu, 18 Feb 2021 13:49:27 +0100

>Author: Jean-Christophe Malapert (jean-christophe.malapert@cnes.fr)

>Commiter: Jean-Christophe Malapert (jean-christophe.malapert@cnes.fr)




### Add licence in the header of each python file
>Thu, 18 Feb 2021 06:26:00 +0100

>Author: Jean-Christophe Malapert (jean-christophe.malapert@cnes.fr)

>Commiter: Jean-Christophe Malapert (jean-christophe.malapert@cnes.fr)




### Refactoring
>Thu, 18 Feb 2021 06:15:51 +0100

>Author: Jean-Christophe Malapert (jean-christophe.malapert@cnes.fr)

>Commiter: Jean-Christophe Malapert (jean-christophe.malapert@cnes.fr)




### adding chirp mass function (origin/main, origin/HEAD, main)
>Thu, 7 Jan 2021 10:19:24 -0600

>Author: Tyson Littenberg (tyson.littenberg@ligo.org)

>Commiter: Tyson Littenberg (tyson.littenberg@ligo.org)




### cleanup
>Fri, 18 Dec 2020 13:19:00 -0600

>Author: Tyson Littenberg (tyson.littenberg@ligo.org)

>Commiter: Tyson Littenberg (tyson.littenberg@ligo.org)




### adding docs
>Fri, 18 Dec 2020 11:57:17 -0600

>Author: Tyson Littenberg (tyson.littenberg@ligo.org)

>Commiter: Tyson Littenberg (tyson.littenberg@ligo.org)




### adding __init__.py
>Thu, 17 Dec 2020 13:43:52 -0600

>Author: Tyson Littenberg (tyson.littenberg@ligo.org)

>Commiter: Tyson Littenberg (tyson.littenberg@ligo.org)




### adding source code to repo
>Thu, 17 Dec 2020 13:37:14 -0600

>Author: Tyson Littenberg (tyson.littenberg@ligo.org)

>Commiter: Tyson Littenberg (tyson.littenberg@ligo.org)




### Initial commit
>Thu, 17 Dec 2020 13:14:42 -0600

>Author: Tyson Littenberg (tyson.b.littenberg@gmail.com)

>Commiter: GitHub (noreply@github.com)



<|MERGE_RESOLUTION|>--- conflicted
+++ resolved
@@ -1,4 +1,4 @@
-### Fix numpy warnings (HEAD -> refactoring)
+### Fix numpy warnings
 >Tue, 9 Mar 2021 23:19:38 +0100
 
 >Author: Jean-Christophe Malapert (jean-christophe.malapert@cnes.fr)
@@ -8,11 +8,17 @@
 
 
 
-<<<<<<< HEAD
+### Fix numpy warnings (origin/refactoring)
+>Tue, 9 Mar 2021 23:19:38 +0100
+
+>Author: Jean-Christophe Malapert (jean-christophe.malapert@cnes.fr)
+
+>Commiter: Jean-Christophe Malapert (jean-christophe.malapert@cnes.fr)
+
+
+
+
 ### Remove push all from Makefile
-=======
-### Remove push all from Makefile (origin/refactoring)
->>>>>>> bce97b57
 >Fri, 26 Feb 2021 11:58:41 +0100
 
 >Author: Jean-Christophe Malapert (jean-christophe.malapert@cnes.fr)
