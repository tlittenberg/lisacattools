--- conflicted
+++ resolved
@@ -1,5 +1,4 @@
-<<<<<<< HEAD
-### Fix the bug related to cache (HEAD -> main)
+### Fix the bug related to cache (origin/main, origin/HEAD)
 >Tue, 23 Mar 2021 18:48:49 +0100
 
 >Author: Jean-Christophe Malapert (jean-christophe.malapert@cnes.fr)
@@ -9,9 +8,7 @@
 
 
 
-### Add extra_directories option to load catalogs Add tests for plugin creation Add documentation (origin/main, origin/HEAD)
-=======
-### update gallery (HEAD -> main)
+### update gallery (upstream/main)
 >Mon, 22 Mar 2021 12:28:50 -0500
 
 >Author: Tyson Littenberg (tyson.littenberg@ligo.org)
@@ -32,7 +29,6 @@
 
 
 ### Add extra_directories option to load catalogs Add tests for plugin creation Add documentation
->>>>>>> 8e05f9b7
 >Sun, 21 Mar 2021 08:13:02 +0100
 
 >Author: Jean-Christophe Malapert (jean-christophe.malapert@cnes.fr)
@@ -222,7 +218,7 @@
 
 
 
-### Update .gitignore
+### Update .gitignore (origin/refactoring)
 >Wed, 10 Mar 2021 01:07:10 +0100
 
 >Author: Jean-Christophe Malapert (jean-christophe.malapert@cnes.fr)
